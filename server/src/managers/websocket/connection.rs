use crate::{
    account::AuthenticatedDevice,
    database::SignalDatabase,
    managers::{client_presence_manager::DisplacedPresenceListener, state::SignalServerState},
    message_cache::MessageAvailabilityListener,
    server::{handle_keepalive, handle_put_messages},
};
use axum::Error;
use axum::{
    extract::ws::{CloseFrame, Message},
    http::{StatusCode, Uri},
};
use bincode::serialize;
use common::websocket::connection_state::ConnectionState;
use common::websocket::net_helper::{
    create_request, create_response, current_millis, generate_req_id, unpack_messages,
    PathExtractor,
};
use common::websocket::wsstream::WSStream;
<<<<<<< HEAD
use futures_util::{stream::SplitSink, SinkExt};
=======
use common::{
    signalservice::{
        web_socket_message, Envelope, WebSocketMessage, WebSocketRequestMessage,
        WebSocketResponseMessage,
    },
    web_api::DenimMessage,
};
use futures_util::{stream::SplitSink, Sink, SinkExt, Stream};
>>>>>>> 4734b6b1
use libsignal_core::{ProtocolAddress, ServiceId, ServiceIdKind};
use prost::Message as PMessage;
use std::{collections::HashMap, fmt::Debug, net::SocketAddr, sync::Arc, time::SystemTimeError};
use tokio::sync::Mutex;

#[derive(Debug)]
pub enum UserIdentity {
    ProtocolAddress(ProtocolAddress),
    AuthenticatedDevice(Box<AuthenticatedDevice>),
}

#[derive(Debug)]
pub struct WebSocketConnection<W: WSStream<Message, Error> + Debug, DB: SignalDatabase> {
    identity: UserIdentity,
    socket_address: SocketAddr,
    ws: ConnectionState<W, Message>,
    pending_requests: HashMap<u64, String>,
    state: SignalServerState<DB, W>,
}

impl<W: WSStream<Message, Error> + Debug + Send + 'static, DB: SignalDatabase + Send + 'static>
    WebSocketConnection<W, DB>
{
    pub fn new(
        identity: UserIdentity,
        socket_addr: SocketAddr,
        ws: SplitSink<W, Message>,
        state: SignalServerState<DB, W>,
    ) -> Self {
        Self {
            identity,
            socket_address: socket_addr,
            ws: ConnectionState::Active(ws),
            pending_requests: HashMap::new(),
            state,
        }
    }

    pub fn socket_address(&self) -> SocketAddr {
        self.socket_address
    }

    pub fn protocol_address(&self) -> ProtocolAddress {
        match &self.identity {
            UserIdentity::AuthenticatedDevice(x) => x.get_protocol_address(ServiceIdKind::Aci),
            UserIdentity::ProtocolAddress(y) => y.clone(),
        }
    }

    pub async fn send_message(&mut self, message: Envelope) -> Result<(), String> {
        let msg = self
            .create_message(message.clone())
            .map_err(|_| "Time went backwards".to_string())?;
        match self.send(Message::Binary(msg.encode_to_vec())).await {
            Ok(_) => {
                self.state
                    .message_manager
                    .delete(
                        &self.protocol_address(),
                        vec![message.server_guid().to_owned()],
                    )
                    .await
                    .map_err(|err| format!("{}", err))?;
                Ok(())
            }
            Err(err) => Err(format!("{}", err)),
        }
    }

    pub async fn send_messages(&mut self, cached_only: bool) -> bool {
        let Ok(envelopes) = self
            .state
            .message_manager
            .get_messages_for_device(&self.protocol_address(), cached_only)
            .await
        else {
            println!("Failed to fetch messages");
            return false;
        };

        println!("Sending {} messages", envelopes.len());

        for envelope in envelopes {
            let _ = self
                .send_message(envelope)
                .await
                .map_err(|e| println!("{}", e));
        }
        true
    }

    fn create_message(
        &mut self,
        mut message: Envelope,
    ) -> Result<WebSocketMessage, SystemTimeError> {
        let id = generate_req_id();
        message.ephemeral = None; // was false
        message.story = Some(false); // TODO: needs to handled in handle_request instead
        let denim_msg = DenimMessage {
            regular_payload: common::web_api::RegularPayload::Envelope(message.clone()),
            chunks: Vec::new(), //ADD DENIABLE CHUNKS HERE
            counter: None, //TODO find out what this is used for, is only used for server -> client
            q: Some(1.0),  // TODO add real q value
            ballast: 0,
            extra_ballast: None,
        };
        let msg = create_request(
            id,
            "PUT",
            "/api/v1/message",
            vec![
                "X-Signal-Key: false".to_string(),
                format!("X-Signal-Timestamp: {}", current_millis()?),
            ],
            Some(serialize(&denim_msg).unwrap()),
        );
        self.pending_requests
            .insert(id, message.server_guid.expect("This is always some"));
        Ok(msg)
    }

    pub async fn close(&mut self) {
        if let ConnectionState::Active(ref mut socket) = self.ws {
            if let Err(e) = socket.close().await {
                println!("WebSocketConnection ERROR: {e}");
            }
        }
        self.ws = ConnectionState::Closed;
    }

    pub async fn close_reason(&mut self, code: u16, reason: &str) -> Result<(), String> {
        let fut = self.send(Message::Close(Some(CloseFrame {
            code,
            reason: reason.to_string().into(),
        })));

        if let Err(x) = fut.await {
            return Err(format!("{}", x));
        }
        Ok(())
    }

    pub fn is_active(&self) -> bool {
        self.ws.is_active()
    }

    pub async fn send(&mut self, msg: Message) -> Result<(), axum::Error> {
        match self.ws {
            ConnectionState::Active(ref mut socket) => socket.send(msg).await,
            ConnectionState::Closed => Err(axum::Error::new("Connection is closed")),
        }
    }

    async fn send_queue_empty(&mut self) -> bool {
        let id = generate_req_id();
        let Ok(time) = current_millis() else {
            return false;
        };
        let msg = create_request(
            id,
            "PUT",
            "/api/v1/queue/empty",
            vec![format!("X-Signal-Timestamp: {}", time)],
            None,
        );
        self.send(Message::Binary(msg.encode_to_vec()))
            .await
            .is_ok()
    }

    pub async fn on_receive(&mut self, proto_message: WebSocketMessage) -> Result<(), String> {
        match proto_message.r#type() {
            web_socket_message::Type::Unknown => self.close_reason(1007, "Badly formatted").await,
            web_socket_message::Type::Request => match proto_message.request {
                Some(req) => self.handle_request(req).await,
                None => self.close_reason(1007, "Badly formatted").await,
            },
            web_socket_message::Type::Response => match proto_message.response {
                Some(res) => self.handle_response(res).await,
                None => self.close_reason(1007, "Badly formatted").await,
            },
        }
    }

    async fn handle_request(&mut self, request_msq: WebSocketRequestMessage) -> Result<(), String> {
        let msq_id = request_msq.id.ok_or("Request id was not present")?;
        let path = request_msq
            .path
            .clone()
            .ok_or("Request path was not present")?;
        if !path.starts_with("/v1/messages") && !path.starts_with("/v1/keepalive") {
            self.send(Message::Binary(
                create_response(msq_id, StatusCode::INTERNAL_SERVER_ERROR, vec![], None)?
                    .encode_to_vec(),
            ))
            .await
            .map_err(|err| format!("{}", err))?;

            return Err(format!("Incorret path: {}", request_msq.path()));
        }

        if request_msq.path().starts_with("/v1/keepalive") {
            let user = match &self.identity {
                UserIdentity::ProtocolAddress(_) => {
                    todo!()
                }
                UserIdentity::AuthenticatedDevice(auth_device) => auth_device,
            };

            return match handle_keepalive(&self.state, user).await {
                Ok(()) => self
                    .send(Message::Binary(
                        create_response(msq_id, StatusCode::OK, vec![], None)?.encode_to_vec(),
                    ))
                    .await
                    .map_err(|err| err.to_string()),
                _ => self.close_reason(1000, "OK").await, //This is extremely wrong and stupid, but it is what happens on line 54 in KeepAliveController.java
            };
        }

        let res = match &self.identity {
            UserIdentity::ProtocolAddress(_) => {
                todo!("We do not support protocol addresses yet!")
            }
            UserIdentity::AuthenticatedDevice(authenticated_device) => {
                handle_put_messages(
                    &self.state,
                    authenticated_device,
                    &ServiceId::parse_from_service_id_string(
                        PathExtractor::new(
                            &request_msq
                                .path()
                                .parse::<Uri>()
                                .map_err(|err| err.to_string())?,
                        )?
                        .extract::<String>(2)?
                        .as_str(),
                    )
                    .ok_or("Could not parse uri to service id")?,
                    unpack_messages(request_msq.body.clone())?,
                )
                .await
            }
        };
        match res {
            Ok(res) => self
                .send(Message::Binary(
                    create_response(
                        msq_id,
                        StatusCode::OK,
                        vec![],
                        Some(serde_json::to_string(&res).unwrap().as_bytes().to_vec()),
                    )?
                    .encode_to_vec(),
                ))
                .await
                .map_err(|err| err.to_string()),
            Err(_) => self
                .send(Message::Binary(
                    create_response(msq_id, StatusCode::INTERNAL_SERVER_ERROR, vec![], None)?
                        .encode_to_vec(),
                ))
                .await
                .map_err(|err| err.to_string()),
        }
    }

    async fn handle_response(
        &mut self,
        response_msq: WebSocketResponseMessage,
    ) -> Result<(), String> {
        // TODO: Figure out how to get the ID of the message so the message manager can delete it.
        // The ID is on the envelope and is called server_guid
        //
        // TODO This should be fixed, since the current implementation is wrong

        if !self
            .pending_requests
            .contains_key(&response_msq.id.ok_or("Response message was not present")?)
        {
            return Err("pending_requests did not have the expected request".to_string());
        }

        self.state
            .message_manager
            .delete(
                &self.protocol_address(),
                vec![self.pending_requests
                    [&response_msq.id.ok_or("Response message was not present")?]
                    .clone()],
            )
            .await
            .map(|_| ())
            .map_err(|err| err.to_string())?;

        self.pending_requests
            .remove(&response_msq.id.ok_or("Request id was not present")?)
            .ok_or("Could not remove pending requests".to_string())
            .map(|_| ())
    }
}

#[async_trait::async_trait]
impl<T, U> MessageAvailabilityListener for WebSocketConnection<T, U>
where
    T: WSStream<Message, Error> + Debug + 'static,
    U: SignalDatabase,
{
    async fn handle_new_messages_available(&mut self) -> bool {
        if !(self.is_active() && self.send_messages(true).await) {
            return false;
        }
        self.send_queue_empty().await
    }

    async fn handle_messages_persisted(&mut self) -> bool {
        if !(self.is_active() && self.send_messages(false).await) {
            return false;
        }
        self.send_queue_empty().await
    }
}

#[async_trait::async_trait]
impl<T, U> DisplacedPresenceListener for WebSocketConnection<T, U>
where
    T: WSStream<Message, axum::Error> + Debug + 'static,
    U: SignalDatabase,
{
    async fn handle_displacement(&mut self, connected_elsewhere: bool) {
        let fut = if connected_elsewhere {
            self.close_reason(4409, "Connected elsewhere")
        } else {
            self.close_reason(1000, "OK")
        };
        if let Err(x) = fut.await {
            println!("Displacement Close Error: {}", x);
        };
    }
}

pub type ClientConnection<T, U> = Arc<Mutex<WebSocketConnection<T, U>>>;
pub type ConnectionMap<T, U> = Arc<Mutex<HashMap<ProtocolAddress, ClientConnection<T, U>>>>;

#[cfg(test)]
pub(crate) mod test {
    use super::{UserIdentity, WebSocketConnection};
    use crate::{
        database::SignalDatabase,
        managers::state::SignalServerState,
        postgres::PostgresDatabase,
        test_utils::{
            message_cache::teardown,
            user::new_authenticated_device,
            websocket::{MockDB, MockSocket},
        },
    };
    use axum::{extract::ws::Message, http::StatusCode, Error};
    use base64::prelude::{Engine as _, BASE64_STANDARD};
<<<<<<< HEAD
    use common::signalservice::{Envelope, WebSocketMessage};
=======
    use bincode::deserialize;
>>>>>>> 4734b6b1
    use common::websocket::net_helper::{create_request, create_response};
    use common::{
        signalservice::{Envelope, WebSocketMessage},
        web_api::{DenimMessage, RegularPayload},
    };
    use futures_util::{stream::SplitStream, StreamExt};
    use libsignal_core::Aci;
    use prost::{bytes::Bytes, Message as PMessage};

    use std::time::Duration;
    use std::{net::SocketAddr, str::FromStr, sync::Arc};
    use tokio::sync::mpsc::{Receiver, Sender};
    use tokio::time::sleep;

    fn make_envelope() -> Envelope {
        Envelope {
            ephemeral: None,
            story: Some(false),
            content: Some("Hello".as_bytes().to_vec()),
            ..Default::default()
        }
    }

    pub async fn create_connection<DB: SignalDatabase>(
        socket_addr: &str,
        state: SignalServerState<DB, MockSocket>,
    ) -> (
        WebSocketConnection<MockSocket, DB>,
        Sender<Result<Message, Error>>,
        Receiver<Message>,
        SplitStream<MockSocket>,
    ) {
        let (mock, sender, receiver) = MockSocket::new();
        let (msender, mreceiver) = mock.split();
        let who = SocketAddr::from_str(socket_addr).unwrap();
        let auth_device = new_authenticated_device();

        let ws = WebSocketConnection::new(
            UserIdentity::AuthenticatedDevice(Box::new(auth_device)),
            who,
            msender,
            state,
        );

        (ws, sender, receiver, mreceiver)
    }

    #[tokio::test]
    async fn test_send_and_recv() {
        let state = SignalServerState::<MockDB, MockSocket>::new();
        let (mut client, sender, mut receiver, mut mreceiver) =
            create_connection("127.0.0.1:4042", state).await;

<<<<<<< HEAD
        let _ = sender.send(Ok(Message::Text("hello".to_string()))).await;
=======
        sender
            .send(Ok(Message::Text("hello".to_string())))
            .await
            .unwrap();
>>>>>>> 4734b6b1

        match mreceiver.next().await {
            Some(Ok(Message::Text(x))) => assert!(x == "hello", "message was not hello"),
            _ => panic!("Unexpected error when receiving msg"),
        }

<<<<<<< HEAD
        let _ = client.send(Message::Text("hello back".to_string())).await;
=======
        client
            .send(Message::Text("hello back".to_string()))
            .await
            .unwrap();
>>>>>>> 4734b6b1

        if receiver.is_empty() {
            panic!("receiver was empty when it was expected not to be")
        }

        match receiver.recv().await {
            Some(Message::Text(x)) => assert!(x == "hello back", "message was not 'hello back'"),
            _ => panic!("Unexpected error when receiving msg"),
        }
    }

    #[tokio::test]
    async fn test_close() {
        let state = SignalServerState::<MockDB, MockSocket>::new();
        let (mut client, _sender, _receiver, _stream) =
            create_connection("127.0.0.1:4042", state).await;

        assert!(client.is_active());
        client.close().await;
        assert!(!client.is_active());
    }

    #[tokio::test]
    async fn test_close_reason() {
        let state = SignalServerState::<MockDB, MockSocket>::new();
        let (mut client, _sender, mut receiver, _stream) =
            create_connection("127.0.0.1:4042", state).await;
        assert!(client.is_active());
<<<<<<< HEAD
        let _ = client.close_reason(666, "test").await;
=======
        client.close_reason(666, "test").await.unwrap();
>>>>>>> 4734b6b1
        client.close().await;
        assert!(!client.is_active());

        assert!(!receiver.is_empty());
        match receiver.recv().await {
            Some(Message::Close(Some(x))) => {
                assert!(x.code == 666);
                assert!(x.reason == "test");
            }
            _ => panic!("Did not receive close frame"),
        }
    }

    #[tokio::test]
    async fn test_send_message() {
        let state = SignalServerState::<MockDB, MockSocket>::new();
<<<<<<< HEAD
        let (mut client, _sender, mut receiver, _mreceiver) =
            create_connection("127.0.0.1:4042", state).await;
        let mut env = make_envelope();
        env.server_guid = Some("abs".to_string());

        let _ = client.send_message(env.clone()).await;
=======
        let (mut client, _sender, mut receiver, _stream) =
            create_connection("127.0.0.1:4042", state).await;
        let mut env = make_envelope();
        env.server_guid = Some("abs".to_string());
        client.send_message(env.clone()).await.unwrap();
>>>>>>> 4734b6b1

        assert!(!receiver.is_empty());

        let msg = match receiver.recv().await {
            Some(Message::Binary(x)) => WebSocketMessage::decode(Bytes::from(x))
                .expect("unexpected error in decode websocket message"),
            _ => panic!("Did not receive close frame"),
        };

        assert!(msg.request.is_some());
        assert!(!client.pending_requests.is_empty());
        let req = msg.request.unwrap();

        assert!(req.verb.unwrap() == "PUT");
        assert!(req.path.unwrap() == "/api/v1/message");
        assert!(req.headers.len() == 2);
        assert!(req.headers[0] == "X-Signal-Key: false");
        assert!(req.headers[1].starts_with("X-Signal-Timestamp:"));
        let denim_msg: DenimMessage = deserialize(&req.body.unwrap()).unwrap();
        let RegularPayload::Envelope(signal_msg) = denim_msg.regular_payload else {
            panic!("No envelope received")
        };
        assert!(signal_msg.encode_to_vec() == env.encode_to_vec());
    }

    #[tokio::test]
    async fn test_on_receive_request() {
        let state = SignalServerState::<MockDB, MockSocket>::new();
<<<<<<< HEAD
        let (mut client, _sender, _receiver, _mreceiver) =
=======
        let (mut client, _sender, _receiver, _stream) =
>>>>>>> 4734b6b1
            create_connection("127.0.0.1:4042", state).await;
        let msg = r#"
        {
            "messages":[
                {
                    "regularPayload": {
                        "signalMessage": {
                            "type": 1,
                            "destinationDeviceId": 3,
                            "destinationRegistrationId": 22,
                            "content": "aGVsbG8="
                        }
                    },
                    "chunks": [],
                    "ballast": 0
                }
            ],
            "online": false,
            "urgent": true,
            "timestamp": 1730217386
        }
        "#
        .as_bytes()
        .to_vec();

        client
            .on_receive(create_request(
                1,
                "PUT",
                &format!("/v1/messages/{}", client.protocol_address().name()),
                vec![],
                Some(msg),
            ))
            .await
            .unwrap();
    }

    #[ignore = "This in currently not testable"]
    #[tokio::test]
    async fn test_on_receive_response() {
        let state = SignalServerState::<MockDB, MockSocket>::new();
<<<<<<< HEAD
        let (mut client, _sender, _receiver, _mreceiver) =
=======
        let (mut client, _sender, _receiver, _stream) =
>>>>>>> 4734b6b1
            create_connection("127.0.0.1:4042", state).await;
        client
            .on_receive(create_response(1, StatusCode::OK, vec![], None).unwrap())
            .await
            .unwrap();
    }
    #[tokio::test]
    async fn test_alice_sends_msg_to_bob() {
        let mut state =
            SignalServerState::<PostgresDatabase, MockSocket>::connect("DATABASE_URL_TEST").await;
        let (alice, alice_sender, mut alice_receiver, alice_mreceiver) =
            create_connection("127.0.0.1:4042", state.clone()).await;
<<<<<<< HEAD
        let (bob, _bob_sender, mut bob_receiver, bob_mreceiver) =
=======
        let (bob, _alice_sender, mut bob_receiver, bob_mreceiver) =
>>>>>>> 4734b6b1
            create_connection("127.0.0.1:4042", state.clone()).await;

        match &alice.identity {
            UserIdentity::ProtocolAddress(_) => todo!(),
            UserIdentity::AuthenticatedDevice(authenticated_device) => state
                .db
                .add_account(authenticated_device.account())
                .await
                .unwrap(),
        }
        let UserIdentity::AuthenticatedDevice(auth_device) = &bob.identity else {
            unreachable!("Create connection should make an auth device");
        };
        state.db.add_account(auth_device.account()).await.unwrap();
        let reg_id = auth_device.device().registration_id();

        let alice_address = alice.protocol_address();
        let bob_address = bob.protocol_address();

        state.websocket_manager.listen(alice, alice_mreceiver).await;
        state.websocket_manager.listen(bob, bob_mreceiver).await;
        let ws_alice = state.websocket_manager.get(&alice_address).await.unwrap();
        let ws_bob = state.websocket_manager.get(&bob_address).await.unwrap();
        state
            .message_manager
            .add_message_availability_listener(&alice_address, ws_alice)
            .await;
        state
            .message_manager
            .add_message_availability_listener(&bob_address, ws_bob.clone())
            .await;

        let sending_msg = format!(
            r#"
            {{
                "messages":[
                    {{
                        "regularPayload": {{
                            "signalMessage": {{
                                "type": 1,
                                "destinationDeviceId": {},
                                "destinationRegistrationId": {},
                                "content": "aGVsbG8="
                            }}
                        }},
                        "chunks": [],
                        "ballast": 0
                    }}
                ],
                "online": false,
                "urgent": true,
                "timestamp": 1730217386
            }}
            "#,
            bob_address.device_id(),
            reg_id,
        )
        .as_bytes()
        .to_vec();

        alice_sender
            .send(Ok(Message::Binary(
                create_request(
                    0,
                    "PUT",
                    &format!("/v1/messages/{}", bob_address.name()),
                    vec![],
                    Some(sending_msg),
                )
                .encode_to_vec(),
            )))
            .await
            .unwrap();

        sleep(Duration::from_millis(100)).await;

        assert!(ws_bob.lock().await.is_active());
        let alice_response =
            tokio::time::timeout(Duration::from_millis(100), alice_receiver.recv())
                .await
                .expect("Alice did not receive in time");
        let Some(Message::Binary(alice_binary)) = alice_response else {
            panic!("Expected Binary");
        };

        let alice_response = WebSocketMessage::decode(Bytes::from(alice_binary))
            .unwrap()
            .response;

        assert_eq!(alice_response.unwrap().status.unwrap(), 200);

        let res = tokio::time::timeout(Duration::from_millis(100), bob_receiver.recv())
            .await
            .expect("Bob did not recieve message");

        state
            .db
            .delete_account(
                &Aci::parse_from_service_id_string(alice_address.name())
                    .unwrap()
                    .into(),
            )
            .await
            .unwrap();
        state
            .db
            .delete_account(
                &Aci::parse_from_service_id_string(bob_address.name())
                    .unwrap()
                    .into(),
            )
            .await
            .unwrap();

        let message = match res {
            Some(Message::Binary(msg)) => WebSocketMessage::decode(Bytes::from(msg)).unwrap(),
            _ => panic!("Expected binary message"),
        };

        let denim_msg: DenimMessage = deserialize(&message.request.unwrap().body.unwrap()).unwrap();
        let RegularPayload::Envelope(signal_msg) = denim_msg.regular_payload else {
            panic!("No envelope received")
        };
        assert_eq!(
            BASE64_STANDARD.encode(signal_msg.content.unwrap()),
            "aGVsbG8="
        );
    }

    // this is more of a integration test and should maybe be somewhere else
    #[tokio::test]
    async fn test_handle_new_messages_available() {
        let mut state = SignalServerState::<MockDB, MockSocket>::new();
        let (ws, _sender, mut receiver, mreceiver) =
            create_connection("127.0.0.1:4043", state.clone()).await;
        let address = ws.protocol_address();
        let mut mgr = state.websocket_manager.clone();
        mgr.listen(ws, mreceiver).await;
        let listener = mgr.get(&address).await.unwrap();
        let mut env = make_envelope();

        state
            .message_manager
            .add_message_availability_listener(&address, listener)
            .await;
<<<<<<< HEAD

        let _ = state.message_manager.insert(&address, &mut env).await;
=======
        state
            .message_manager
            .insert(&address, &mut env)
            .await
            .unwrap();
>>>>>>> 4734b6b1

        let msg = match receiver.recv().await {
            Some(Message::Binary(x)) => {
                WebSocketMessage::decode(Bytes::from(x)).expect("Did not unwrap ws message")
            }
            _ => panic!("Did not receive anything"),
        };

        let queue = match receiver.recv().await {
            Some(Message::Binary(x)) => {
                WebSocketMessage::decode(Bytes::from(x)).expect("Did not unwrap ws message (queue)")
            }
            _ => panic!("Did not receive anything"),
        };

        teardown(
            &state.message_cache.test_key,
            state.message_cache.get_connection().await.unwrap(),
        )
        .await;

        assert!(msg.request.is_some());
        assert!(queue.request.is_some());

        let req = msg.request.unwrap();
        let queue_req = queue.request.unwrap();

        assert!(queue_req.path.unwrap() == "/api/v1/queue/empty");
        assert!(req.verb.unwrap() == "PUT");
        assert!(req.path.unwrap() == "/api/v1/message");
        assert!(req.headers.len() == 2);
        assert!(req.headers[0] == "X-Signal-Key: false");
        assert!(req.headers[1].starts_with("X-Signal-Timestamp:"));
        let denim_msg: DenimMessage = deserialize(&req.body.unwrap()).unwrap();
        let RegularPayload::Envelope(signal_msg) = denim_msg.regular_payload else {
            panic!("No envelope received")
        };
        assert!(signal_msg.encode_to_vec() == env.encode_to_vec());
    }

    #[tokio::test]
    async fn test_keepalive_for_present_device() {
        let mut state = SignalServerState::<MockDB, MockSocket>::new();
<<<<<<< HEAD
        let (client, _, mut receiver, _) =
=======
        let (client, _sender, mut receiver, _stream) =
>>>>>>> 4734b6b1
            create_connection("127.0.0.1:4042", state.clone()).await;

        let addr = client.protocol_address();
        let websocket = Arc::new(tokio::sync::Mutex::new(client));

        let _ = state
            .client_presence_manager
            .set_present(&addr, websocket.clone())
<<<<<<< HEAD
            .await;

=======
            .await
            .unwrap();
>>>>>>> 4734b6b1
        websocket
            .lock()
            .await
            .on_receive(create_request(1, "PUT", "/v1/keepalive", vec![], None))
            .await
            .unwrap();

        let message_response = receiver.recv().await.unwrap();
        let message = WebSocketMessage::decode(message_response.into_data().as_slice()).unwrap();
        let response = message.response.unwrap();

        assert!(state.client_presence_manager.is_locally_present(&addr));
        assert_eq!(message.r#type.unwrap(), 2);
        assert_eq!(response.status.unwrap(), 200);
        assert_eq!(response.message.unwrap(), "OK");
    }

    #[tokio::test]
    async fn test_keepalive_for_unpresent_device() {
        let state = SignalServerState::<MockDB, MockSocket>::new();
<<<<<<< HEAD
        let (mut client, _, mut receiver, _) =
=======
        let (mut client, _sender, mut receiver, _stream) =
>>>>>>> 4734b6b1
            create_connection("127.0.0.1:4042", state.clone()).await;

        let _ = state
            .clone()
            .client_presence_manager
            .disconnect_presence_in_test(&client.protocol_address())
            .await
            .unwrap();

        client
            .on_receive(create_request(1, "PUT", "/v1/keepalive", vec![], None))
            .await
            .unwrap();

        let message_response = receiver.recv().await.unwrap();
        let message = WebSocketMessage::decode(message_response.into_data().as_slice()).unwrap();
        let response = message.response.unwrap();

        println!(
            "Is locally present: {}",
            state
                .client_presence_manager
                .is_locally_present(&client.protocol_address())
        );
        println!(
            "Status: {}, Message: {}",
            response.status.unwrap(),
            response.message.unwrap()
        );

        assert!(!state
            .client_presence_manager
            .is_locally_present(&client.protocol_address()));
        assert_eq!(message.r#type.unwrap(), 2);
        assert_eq!(response.status.unwrap(), 200);
    }
}<|MERGE_RESOLUTION|>--- conflicted
+++ resolved
@@ -17,9 +17,6 @@
     PathExtractor,
 };
 use common::websocket::wsstream::WSStream;
-<<<<<<< HEAD
-use futures_util::{stream::SplitSink, SinkExt};
-=======
 use common::{
     signalservice::{
         web_socket_message, Envelope, WebSocketMessage, WebSocketRequestMessage,
@@ -27,8 +24,7 @@
     },
     web_api::DenimMessage,
 };
-use futures_util::{stream::SplitSink, Sink, SinkExt, Stream};
->>>>>>> 4734b6b1
+use futures_util::{stream::SplitSink, SinkExt};
 use libsignal_core::{ProtocolAddress, ServiceId, ServiceIdKind};
 use prost::Message as PMessage;
 use std::{collections::HashMap, fmt::Debug, net::SocketAddr, sync::Arc, time::SystemTimeError};
@@ -388,11 +384,7 @@
     };
     use axum::{extract::ws::Message, http::StatusCode, Error};
     use base64::prelude::{Engine as _, BASE64_STANDARD};
-<<<<<<< HEAD
-    use common::signalservice::{Envelope, WebSocketMessage};
-=======
     use bincode::deserialize;
->>>>>>> 4734b6b1
     use common::websocket::net_helper::{create_request, create_response};
     use common::{
         signalservice::{Envelope, WebSocketMessage},
@@ -446,28 +438,20 @@
         let (mut client, sender, mut receiver, mut mreceiver) =
             create_connection("127.0.0.1:4042", state).await;
 
-<<<<<<< HEAD
-        let _ = sender.send(Ok(Message::Text("hello".to_string()))).await;
-=======
         sender
             .send(Ok(Message::Text("hello".to_string())))
             .await
             .unwrap();
->>>>>>> 4734b6b1
 
         match mreceiver.next().await {
             Some(Ok(Message::Text(x))) => assert!(x == "hello", "message was not hello"),
             _ => panic!("Unexpected error when receiving msg"),
         }
 
-<<<<<<< HEAD
-        let _ = client.send(Message::Text("hello back".to_string())).await;
-=======
         client
             .send(Message::Text("hello back".to_string()))
             .await
             .unwrap();
->>>>>>> 4734b6b1
 
         if receiver.is_empty() {
             panic!("receiver was empty when it was expected not to be")
@@ -496,11 +480,7 @@
         let (mut client, _sender, mut receiver, _stream) =
             create_connection("127.0.0.1:4042", state).await;
         assert!(client.is_active());
-<<<<<<< HEAD
-        let _ = client.close_reason(666, "test").await;
-=======
         client.close_reason(666, "test").await.unwrap();
->>>>>>> 4734b6b1
         client.close().await;
         assert!(!client.is_active());
 
@@ -517,20 +497,11 @@
     #[tokio::test]
     async fn test_send_message() {
         let state = SignalServerState::<MockDB, MockSocket>::new();
-<<<<<<< HEAD
-        let (mut client, _sender, mut receiver, _mreceiver) =
-            create_connection("127.0.0.1:4042", state).await;
-        let mut env = make_envelope();
-        env.server_guid = Some("abs".to_string());
-
-        let _ = client.send_message(env.clone()).await;
-=======
         let (mut client, _sender, mut receiver, _stream) =
             create_connection("127.0.0.1:4042", state).await;
         let mut env = make_envelope();
         env.server_guid = Some("abs".to_string());
         client.send_message(env.clone()).await.unwrap();
->>>>>>> 4734b6b1
 
         assert!(!receiver.is_empty());
 
@@ -559,11 +530,7 @@
     #[tokio::test]
     async fn test_on_receive_request() {
         let state = SignalServerState::<MockDB, MockSocket>::new();
-<<<<<<< HEAD
-        let (mut client, _sender, _receiver, _mreceiver) =
-=======
         let (mut client, _sender, _receiver, _stream) =
->>>>>>> 4734b6b1
             create_connection("127.0.0.1:4042", state).await;
         let msg = r#"
         {
@@ -605,11 +572,7 @@
     #[tokio::test]
     async fn test_on_receive_response() {
         let state = SignalServerState::<MockDB, MockSocket>::new();
-<<<<<<< HEAD
-        let (mut client, _sender, _receiver, _mreceiver) =
-=======
         let (mut client, _sender, _receiver, _stream) =
->>>>>>> 4734b6b1
             create_connection("127.0.0.1:4042", state).await;
         client
             .on_receive(create_response(1, StatusCode::OK, vec![], None).unwrap())
@@ -622,11 +585,7 @@
             SignalServerState::<PostgresDatabase, MockSocket>::connect("DATABASE_URL_TEST").await;
         let (alice, alice_sender, mut alice_receiver, alice_mreceiver) =
             create_connection("127.0.0.1:4042", state.clone()).await;
-<<<<<<< HEAD
-        let (bob, _bob_sender, mut bob_receiver, bob_mreceiver) =
-=======
         let (bob, _alice_sender, mut bob_receiver, bob_mreceiver) =
->>>>>>> 4734b6b1
             create_connection("127.0.0.1:4042", state.clone()).await;
 
         match &alice.identity {
@@ -772,16 +731,11 @@
             .message_manager
             .add_message_availability_listener(&address, listener)
             .await;
-<<<<<<< HEAD
-
-        let _ = state.message_manager.insert(&address, &mut env).await;
-=======
         state
             .message_manager
             .insert(&address, &mut env)
             .await
             .unwrap();
->>>>>>> 4734b6b1
 
         let msg = match receiver.recv().await {
             Some(Message::Binary(x)) => {
@@ -825,11 +779,7 @@
     #[tokio::test]
     async fn test_keepalive_for_present_device() {
         let mut state = SignalServerState::<MockDB, MockSocket>::new();
-<<<<<<< HEAD
-        let (client, _, mut receiver, _) =
-=======
         let (client, _sender, mut receiver, _stream) =
->>>>>>> 4734b6b1
             create_connection("127.0.0.1:4042", state.clone()).await;
 
         let addr = client.protocol_address();
@@ -838,13 +788,8 @@
         let _ = state
             .client_presence_manager
             .set_present(&addr, websocket.clone())
-<<<<<<< HEAD
-            .await;
-
-=======
-            .await
-            .unwrap();
->>>>>>> 4734b6b1
+            .await
+            .unwrap();
         websocket
             .lock()
             .await
@@ -865,11 +810,7 @@
     #[tokio::test]
     async fn test_keepalive_for_unpresent_device() {
         let state = SignalServerState::<MockDB, MockSocket>::new();
-<<<<<<< HEAD
-        let (mut client, _, mut receiver, _) =
-=======
         let (mut client, _sender, mut receiver, _stream) =
->>>>>>> 4734b6b1
             create_connection("127.0.0.1:4042", state.clone()).await;
 
         let _ = state
